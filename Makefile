# TenstorrentCableGen Docker Compose Management

.PHONY: help build up down logs shell clean restart status

# Default target
help:
	@echo "CableGen Docker Compose Management"
	@echo ""
	@echo "Available targets:"
	@echo "  build     - Build all Docker images"
	@echo "  up        - Start all services"
	@echo "  down      - Stop all services"
	@echo "  logs      - Show logs from all services"
	@echo "  shell     - Open shell in tt-cablegen container"
	@echo "  nginx-shell - Open shell in nginx container"
	@echo "  clean     - Remove containers, networks, and volumes"
	@echo "  restart   - Restart all services"
	@echo "  status    - Show status of all services"
	@echo "  setup     - Copy env.example to .env if it doesn't exist"

# Build all images
build:
	docker compose build

# Start all services
up:
	docker compose up -d

# Stop all services
down:
	docker compose down

# Show logs
logs:
	docker compose logs -f

# Open shell in cablegen container
shell:
	docker compose exec cablegen /bin/bash

# Open shell in nginx container
nginx-shell:
	docker compose exec nginx /bin/bash

# Clean up everything
clean:
	docker compose down -v --remove-orphans
	docker system prune -f

# Restart services
restart: down up

# Show service status
status:
	docker compose ps

<<<<<<< HEAD
run-dev: build
	docker run --platform linux/amd64 --name tt-cablegen -v $(shell git rev-parse --show-toplevel):/app -p 5000:5000 -e LOG_LEVEL=$${LOG_LEVEL:-INFO} -d tt-cablegen 

run-debug: build
	docker run --platform linux/amd64 -p 5000:5000 -e LOG_LEVEL=DEBUG -it tt-cablegen
=======
# Setup environment file
setup:
	@if [ ! -f .env ]; then \
		cp env.example .env; \
		echo "Created .env file from env.example"; \
		echo "Please edit .env with your configuration"; \
	else \
		echo ".env file already exists"; \
	fi
>>>>>>> 62a9e45f
<|MERGE_RESOLUTION|>--- conflicted
+++ resolved
@@ -54,13 +54,6 @@
 status:
 	docker compose ps
 
-<<<<<<< HEAD
-run-dev: build
-	docker run --platform linux/amd64 --name tt-cablegen -v $(shell git rev-parse --show-toplevel):/app -p 5000:5000 -e LOG_LEVEL=$${LOG_LEVEL:-INFO} -d tt-cablegen 
-
-run-debug: build
-	docker run --platform linux/amd64 -p 5000:5000 -e LOG_LEVEL=DEBUG -it tt-cablegen
-=======
 # Setup environment file
 setup:
 	@if [ ! -f .env ]; then \
@@ -69,5 +62,4 @@
 		echo "Please edit .env with your configuration"; \
 	else \
 		echo ".env file already exists"; \
-	fi
->>>>>>> 62a9e45f
+	fi